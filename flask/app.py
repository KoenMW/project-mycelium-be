--- conflicted
+++ resolved
@@ -1,18 +1,13 @@
 from flask import Flask, request, jsonify, send_file
 from random import random as rng
 from flask_cors import CORS
-<<<<<<< HEAD
 from segmentation.segment_mycelium import segment_image, segment_and_save
-=======
-from segmentation.segment_mycelium import segment_image
->>>>>>> e69f8b07
 from prediction.predictor import predict_growth_stage
 from clustering.clusterer import cluster_image
 import io
 import sys
 import psutil 
 import os
-<<<<<<< HEAD
 import zipfile
 import tempfile
 import shutil
@@ -25,8 +20,6 @@
 
 # Import background job functions
 from jobs import background_training, background_upload, training_jobs, upload_jobs
-=======
->>>>>>> e69f8b07
 
 app = Flask(__name__)
 
@@ -124,25 +117,17 @@
         return jsonify({ "error": error }), 400
     
     # === Prediction ===
-<<<<<<< HEAD
     segmented_image.seek(0)  # Reset stream position
     prediction_result, prediction_error = predict_growth_stage(segmented_image.read(), version=version)
-=======
-    segmented_image.seek(0)  # Reset stream position    conda activate your_env_name
-    prediction_result, prediction_error = predict_growth_stage(segmented_image.read())
->>>>>>> e69f8b07
     if prediction_error:
         return jsonify({ "error": prediction_error }), 500
 
     return jsonify({
-<<<<<<< HEAD
         "prediction": prediction_result,
         "model_version": version
-=======
-        "prediction": prediction_result
->>>>>>> e69f8b07
     })
 
+@app.route('/cluster', methods=['POST'])
 @app.route('/cluster', methods=['POST'])
 def cluster():
     if 'file' not in request.files:
@@ -151,12 +136,9 @@
     if file.filename == '':
         return jsonify({ "error": "Empty filename" }), 400
 
-<<<<<<< HEAD
     # Get model version from request
     version = request.form.get('version', 'default')
     
-=======
->>>>>>> e69f8b07
     # Optional: extract hour (if provided by client)
     hour = request.form.get("hour")
     try:
@@ -164,7 +146,6 @@
     except ValueError:
         return jsonify({ "error": "Invalid hour format" }), 400
 
-<<<<<<< HEAD
     result, error = cluster_image(io.BytesIO(file.read()), hour, version=version)
     if error:
         return jsonify({ "error": error }), 500
@@ -178,26 +159,12 @@
 def health():
     # Check default model files
     default_model_files = [
-=======
-    result, error = cluster_image(io.BytesIO(file.read()), hour)
-    if error:
-        return jsonify({ "error": error }), 500
-
-    return jsonify({ "clustering": result })
-
-
-@app.route('/health')
-def health():
-    # Check model files
-    model_files = [
->>>>>>> e69f8b07
         "../models/best_hybrid_model.keras",
         "../models/encoder_model.keras",
         "../models/hdbscan_clusterer.pkl",
         "../models/pca_model.pkl",
         "../models/yolo_segmenting_model.pt"
     ]
-<<<<<<< HEAD
     missing = [f for f in default_model_files if not os.path.exists(f)]
     status = "ok" if not missing else "degraded"
 
@@ -205,11 +172,6 @@
     versions = get_available_versions()
     complete_versions = [v for v in versions if v["complete"]]
 
-=======
-    missing = [f for f in model_files if not os.path.exists(f)]
-    status = "ok" if not missing else "degraded"
-
->>>>>>> e69f8b07
     # Optionally, add resource info
     process = psutil.Process(os.getpid())
     mem = process.memory_info().rss // (1024 * 1024)  # MB
@@ -218,7 +180,6 @@
         "status": status,
         "missing_files": missing,
         "python_version": sys.version,
-<<<<<<< HEAD
         "memory_usage_mb": mem,
         "model_versions": {
             "total": len(versions),
@@ -232,19 +193,10 @@
     versions = get_available_versions()
     complete_versions = [v for v in versions if v["complete"]]
     
-=======
-        "memory_usage_mb": mem
-    }), 200 if status == "ok" else 503
-
-
-@app.route('/metadata')
-def metadata():
->>>>>>> e69f8b07
     return jsonify({
         "project": "mycelium-be",
         "version": "1.0.0",
         "author": "Group 6",
-<<<<<<< HEAD
         "description": "API for mycelium project",
         "model_versions": {
             "available": [v["version"] for v in complete_versions],
@@ -435,9 +387,6 @@
         "training_jobs": len(training_jobs),
         "upload_jobs": len(upload_jobs),
         "jobs": all_jobs
-=======
-        "description": "API for mycelium project"
->>>>>>> e69f8b07
     }), 200
 
 if __name__ == '__main__':
